--- conflicted
+++ resolved
@@ -1,12 +1,12 @@
 .viewportContainer {
     margin: 1rem;
+    height: 33vh;
     display: grid;
 
-    grid-template-columns: 1fr auto;
-    grid-template-rows: auto 1fr;
-    grid-template-areas:
-        "day-label blank"
-        "viewport time-label";
+    grid-template-columns: auto 1.5em;
+    grid-template-rows: 1.5em auto;
+    grid-template-areas: "topLabel ."
+                         "viewport rightLabel";
 
     & .viewportLabel {
         display: flex;
@@ -48,14 +48,9 @@
     top: 0;
     left: 0;
     transition: transform var(--misc-transition-duration),
-<<<<<<< HEAD
     width var(--misc-transition-duration),
     height var(--misc-transition-duration),
     background-color var(--theme-transition-duration);
-=======
-        width var(--misc-transition-duration),
-        background-color var(--theme-transition-duration);
->>>>>>> afd0fcc2
 
     background-color: var(--bg-1);
     grid-template-areas: "U M T W R F S";
