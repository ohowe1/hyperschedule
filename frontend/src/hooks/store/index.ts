--- conflicted
+++ resolved
@@ -27,13 +27,10 @@
 
     appearanceOptions: AppearanceOptions;
     scheduleRenderingOptions: ScheduleRenderingOptions;
-<<<<<<< HEAD
     conflictingSectionsOptions: ConflictingSectionsOptions;
     multiTermsSearchOptions: MultiTermsSearchOptions;
-=======
+    hoverSection: APIv4.SectionIdentifier | null;
 
-    hoverSection: APIv4.SectionIdentifier | null;
->>>>>>> 2c3aab5f
 }> & {
     theme: Theme;
     toggleTheme: () => void;
@@ -159,17 +156,15 @@
         setConflictingSectionsOptions: (options) =>
             set({ conflictingSectionsOptions: options }),
 
-<<<<<<< HEAD
         multiTermsSearchOptions: {
             enable: false,
             range: 4,
         },
         setMultiTermsSearchOptions: (options) =>
             set({ multiTermsSearchOptions: options }),
-=======
+      
         hoverSection: null,
         setHoverSection: (hoverSection) => set({ hoverSection }),
->>>>>>> 2c3aab5f
     };
 };
 
