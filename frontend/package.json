{
  "name": "hyperschedule-frontend",
  "version": "2.0.0",
  "description": "A fast scheduler for the Claremont colleges (frontend)",
  "main": "index.js",
  "repository": "git@github.com:MuddCreates/hyperschedule.git",
  "author": "Mia Celeste <mia@miaceleste.dev>",
  "contributors": [
    {
      "name": "Ethan Vazquez",
      "email": "edv121@outlook.com",
      "url": "https://github.com/IonImpulse"
    },
    {
      "name": "Kye W. Shi",
      "email": "shi.kye@gmail.com",
      "url": "https://github.com/kwshi"
    }
  ],
  "maintainers": [
    {
      "name": "Mia Celeste",
      "email": "mia@miaceleste.dev",
      "url": "https://github.com/mia1024"
    }
  ],
  "license": "MIT",
  "peerDependencies": {
    "typescript": "^4.7.4"
  },
  "devDependencies": {
<<<<<<< HEAD
    "@types/react": "^18.0.26",
    "@types/react-dom": "^18.0.10",
    "@vitejs/plugin-react": "^2.0.1",
    "classnames": "^2.3.2",
    "hyperschedule-shared": "workspace:*",
    "postcss-comment": "^2.0.0",
    "postcss-custom-media": "^9.0.1",
    "postcss-nesting": "^10.2.0",
    "postcss-reuse": "^2.2.0",
    "react": "^18.2.0",
    "react-dom": "^18.2.0",
    "react-feather": "^2.0.10",
    "typescript-plugin-css-modules": "^4.1.1",
    "vite": "^3.0.9"
=======
    "@vitejs/plugin-react": "^3.0.0",
    "hyperschedule-shared": "workspace:^",
    "react": "^18.2.0",
    "react-dom": "^18.2.0",
    "vite": "^4.0.3"
>>>>>>> 26c4259d
  },
  "scripts": {
    "serve": "vite",
    "test": ":"
  }
}<|MERGE_RESOLUTION|>--- conflicted
+++ resolved
@@ -29,12 +29,9 @@
     "typescript": "^4.7.4"
   },
   "devDependencies": {
-<<<<<<< HEAD
     "@types/react": "^18.0.26",
     "@types/react-dom": "^18.0.10",
-    "@vitejs/plugin-react": "^2.0.1",
     "classnames": "^2.3.2",
-    "hyperschedule-shared": "workspace:*",
     "postcss-comment": "^2.0.0",
     "postcss-custom-media": "^9.0.1",
     "postcss-nesting": "^10.2.0",
@@ -43,14 +40,9 @@
     "react-dom": "^18.2.0",
     "react-feather": "^2.0.10",
     "typescript-plugin-css-modules": "^4.1.1",
-    "vite": "^3.0.9"
-=======
     "@vitejs/plugin-react": "^3.0.0",
     "hyperschedule-shared": "workspace:^",
-    "react": "^18.2.0",
-    "react-dom": "^18.2.0",
     "vite": "^4.0.3"
->>>>>>> 26c4259d
   },
   "scripts": {
     "serve": "vite",
